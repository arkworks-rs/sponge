--- conflicted
+++ resolved
@@ -33,17 +33,11 @@
     pub ark: Vec<Vec<F>>,
     /// Maximally Distance Separating (MDS) Matrix.
     pub mds: Vec<Vec<F>>,
-<<<<<<< HEAD
     /// The rate (in terms of number of field elements).
     /// See [On the Indifferentiability of the Sponge Construction](https://iacr.org/archive/eurocrypt2008/49650180/49650180.pdf)
-    /// for more details on
-    pub rate: usize,
-    /// The capacity (in terms of number of field elements).
-=======
-    /// The rate (in terms of number of field elements)
+    /// for more details on the rate and capacity of a sponge.
     pub rate: usize,
     /// The capacity (in terms of number of field elements)
->>>>>>> e5471816
     pub capacity: usize,
 }
 
@@ -374,7 +368,9 @@
 
 #[cfg(test)]
 mod test {
-    use crate::poseidon::{PoseidonDefaultParameters, PoseidonDefaultParametersField, PoseidonDefaultParametersEntry};
+    use crate::poseidon::{
+        PoseidonDefaultParameters, PoseidonDefaultParametersEntry, PoseidonDefaultParametersField,
+    };
     use crate::{poseidon::PoseidonSponge, CryptographicSponge, FieldBasedCryptographicSponge};
     use ark_ff::{field_new, BigInteger256, FftParameters, Fp256, Fp256Parameters, FpParameters};
     use ark_test_curves::bls12_381::FrParameters;
