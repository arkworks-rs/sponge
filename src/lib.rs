//! A crate for the cryptographic sponge trait.
#![warn(
    const_err,
    future_incompatible,
    missing_docs,
    non_shorthand_field_patterns,
    renamed_and_removed_lints,
    rust_2018_idioms,
    stable_features,
    trivial_casts,
    trivial_numeric_casts,
    unused,
    variant_size_differences,
    warnings
)]
#![forbid(unsafe_code)]

use ark_ff::{FpParameters, PrimeField};
use ark_std::vec::Vec;

#[macro_use]
extern crate derivative;

/// Infrastructure for the constraints counterparts.
#[cfg(feature = "r1cs")]
pub mod constraints;

mod absorbable;
pub use absorbable::*;

/// The sponge for Poseidon
///
/// This implementation of Poseidon is entirely from Fractal's implementation in [COS20][cos]
/// with small syntax changes.
///
/// [cos]: https://eprint.iacr.org/2019/1076
pub mod poseidon;
pub mod rescue;

/// A sponge that offers backwards compatibility for implementations that do not accept sponge
/// objects but require domain separation. Operates in the same way as fork.
pub mod domain_separated;

/// An enum for specifying the output field element size.
#[derive(Clone, Copy, Eq, PartialEq)]
pub enum FieldElementSize {
    /// Sample field elements from the entire field.
    Full,

    /// Sample field elements from a subset of the field, specified by the maximum number of bits.
    Truncated(usize),
}

impl FieldElementSize {
    pub(crate) fn num_bits<F: PrimeField>(&self) -> usize {
        if let FieldElementSize::Truncated(num_bits) = self {
            *num_bits.min(&(F::Params::CAPACITY as usize))
        } else {
            F::Params::CAPACITY as usize
        }
    }
}

/// The interface for a cryptographic sponge.
/// A sponge can `absorb` or take in inputs and later `squeeze` or output bytes or field elements.
/// The outputs are dependent on previous `absorb` and `squeeze` calls.
pub trait CryptographicSponge<CF: PrimeField>: Clone {
    type Parameters: Clone;

    /// Initialize a new instance of the sponge.
    fn new(params: Self::Parameters) -> Self;

    /// Absorb an input into the sponge.
    fn absorb(&mut self, input: &impl Absorbable<CF>);

    /// Squeeze `num_bytes` bytes from the sponge.
    fn squeeze_bytes(&mut self, num_bytes: usize) -> Vec<u8>;

    /// Squeeze `num_bits` bits from the sponge.
    fn squeeze_bits(&mut self, num_bits: usize) -> Vec<bool>;

    /// Squeeze `num_elements` field elements from the sponge.
    fn squeeze_field_elements(&mut self, num_elements: usize) -> Vec<CF>;

    /// Squeeze `sizes.len()` field elements from the sponge, where the `i`-th element of
    /// the output has size `sizes[i]`.
    fn squeeze_field_elements_with_sizes(&mut self, sizes: &[FieldElementSize]) -> Vec<CF> {
        let mut all_full_sizes = true;
        for size in sizes {
            if *size != FieldElementSize::Full {
                all_full_sizes = false;
                break;
            }
        }

        if all_full_sizes {
            self.squeeze_field_elements(sizes.len())
        } else {
            self.squeeze_nonnative_field_elements_with_sizes::<CF>(sizes)
        }
    }

    /// Squeeze `sizes.len()` nonnative field elements from the sponge, where the `i`-th element of
    /// the output has size `sizes[i]`.
    fn squeeze_nonnative_field_elements_with_sizes<F: PrimeField>(
        &mut self,
        sizes: &[FieldElementSize],
    ) -> Vec<F> {
        if sizes.len() == 0 {
            return Vec::new();
        }

        let mut max_nonnative_bits = 0usize;
        let mut total_bits = 0usize;
        for size in sizes {
            let bits = size.num_bits::<F>();
            if max_nonnative_bits < bits {
                max_nonnative_bits = bits
            }

            total_bits += bits;
        }

        let bits = self.squeeze_bits(total_bits);
        let mut bits_window = bits.as_slice();

        let mut output = Vec::with_capacity(sizes.len());
        for size in sizes {
            let num_bits = size.num_bits::<F>();
            let nonnative_bits_le: Vec<bool> = bits_window[..num_bits].to_vec();
            bits_window = &bits_window[num_bits..];

            let nonnative_bytes = nonnative_bits_le
                .chunks(8)
                .map(|bits| {
                    let mut byte = 0u8;
                    for (i, &bit) in bits.into_iter().enumerate() {
                        if bit {
                            byte += 1 << i;
                        }
                    }
                    byte
                })
                .collect::<Vec<_>>();

            output.push(F::from_random_bytes(nonnative_bytes.as_slice()).unwrap());
        }

        output
    }

    /// Squeeze `num_elements` nonnative field elements from the sponge.
    fn squeeze_nonnative_field_elements<F: PrimeField>(&mut self, num_elements: usize) -> Vec<F> {
        self.squeeze_nonnative_field_elements_with_sizes::<F>(
            vec![FieldElementSize::Full; num_elements].as_slice(),
        )
    }
<<<<<<< HEAD
}

pub trait DomainSeparator {
    fn domain() -> Vec<u8>;
}

#[derive(Derivative)]
#[derivative(Clone(bound = "D: DomainSeparator"))]
pub struct DomainSeparatedSponge<CF: PrimeField, S: CryptographicSponge<CF>, D: DomainSeparator> {
    sponge: S,
    _field_phantom: PhantomData<CF>,
    _domain_phantom: PhantomData<D>,
}

impl<CF: PrimeField, S: CryptographicSponge<CF>, D: DomainSeparator> CryptographicSponge<CF>
    for DomainSeparatedSponge<CF, S, D>
{
    type Parameters = S::Parameters;

    fn new(params: S::Parameters) -> Self {
        let mut sponge = S::new(params);
        sponge.absorb(&D::domain());

        Self {
            sponge,
            _field_phantom: PhantomData,
            _domain_phantom: PhantomData,
        }
    }
=======
>>>>>>> fb04fa0b

    /// Applies domain separation to a sponge
    fn fork(&mut self, domain: &[u8]) -> &mut Self {
        let mut input = Absorbable::<CF>::to_sponge_bytes(&domain.len());
        input.extend_from_slice(domain);
        self.absorb(&input);
        self
    }

    /// Creates a new sponge with applied domain separation.
    fn new_fork(&self, domain: &[u8]) -> Self {
        let mut new_sponge = self.clone();
        new_sponge.fork(domain);
        new_sponge
    }
}<|MERGE_RESOLUTION|>--- conflicted
+++ resolved
@@ -35,6 +35,11 @@
 ///
 /// [cos]: https://eprint.iacr.org/2019/1076
 pub mod poseidon;
+/// The sponge for Rescue
+///
+/// This implementation of Rescue is based on the Sage scripts in
+/// https://github.com/KULeuven-COSIC/Marvellous
+///
 pub mod rescue;
 
 /// A sponge that offers backwards compatibility for implementations that do not accept sponge
@@ -61,14 +66,29 @@
     }
 }
 
+/// The mode structure for duplex sponges
+#[derive(Clone, Debug)]
+pub enum DuplexSpongeMode {
+    /// The sponge is currently absorbing data.
+    Absorbing {
+        /// next position of the state to be XOR-ed when absorbing.
+        next_absorb_index: usize },
+    /// The sponge is currently squeezing data out.
+    Squeezing {
+        /// next position of the state to be outputted when squeezing.
+        next_squeeze_index: usize
+    },
+}
+
 /// The interface for a cryptographic sponge.
 /// A sponge can `absorb` or take in inputs and later `squeeze` or output bytes or field elements.
 /// The outputs are dependent on previous `absorb` and `squeeze` calls.
 pub trait CryptographicSponge<CF: PrimeField>: Clone {
+    /// Parameters for the sponge.
     type Parameters: Clone;
 
     /// Initialize a new instance of the sponge.
-    fn new(params: Self::Parameters) -> Self;
+    fn new(params: &Self::Parameters) -> Self;
 
     /// Absorb an input into the sponge.
     fn absorb(&mut self, input: &impl Absorbable<CF>);
@@ -155,38 +175,6 @@
             vec![FieldElementSize::Full; num_elements].as_slice(),
         )
     }
-<<<<<<< HEAD
-}
-
-pub trait DomainSeparator {
-    fn domain() -> Vec<u8>;
-}
-
-#[derive(Derivative)]
-#[derivative(Clone(bound = "D: DomainSeparator"))]
-pub struct DomainSeparatedSponge<CF: PrimeField, S: CryptographicSponge<CF>, D: DomainSeparator> {
-    sponge: S,
-    _field_phantom: PhantomData<CF>,
-    _domain_phantom: PhantomData<D>,
-}
-
-impl<CF: PrimeField, S: CryptographicSponge<CF>, D: DomainSeparator> CryptographicSponge<CF>
-    for DomainSeparatedSponge<CF, S, D>
-{
-    type Parameters = S::Parameters;
-
-    fn new(params: S::Parameters) -> Self {
-        let mut sponge = S::new(params);
-        sponge.absorb(&D::domain());
-
-        Self {
-            sponge,
-            _field_phantom: PhantomData,
-            _domain_phantom: PhantomData,
-        }
-    }
-=======
->>>>>>> fb04fa0b
 
     /// Applies domain separation to a sponge
     fn fork(&mut self, domain: &[u8]) -> &mut Self {
