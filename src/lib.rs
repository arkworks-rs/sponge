#![no_std]

//! A crate for the cryptographic sponge trait.
#![warn(
    const_err,
    future_incompatible,
    missing_docs,
    non_shorthand_field_patterns,
    renamed_and_removed_lints,
    rust_2018_idioms,
    stable_features,
    trivial_casts,
    trivial_numeric_casts,
    unused,
    variant_size_differences,
    warnings
)]
#![forbid(unsafe_code)]

use ark_ff::models::{
    Fp256, Fp256Parameters, Fp320, Fp320Parameters, Fp384, Fp384Parameters, Fp768, Fp768Parameters,
    Fp832, Fp832Parameters,
};
use ark_ff::{to_bytes, PrimeField, ToConstraintField};
use ark_std::{vec, vec::Vec};

pub mod digest_sponge;

/// An enum for specifying the output field element size.
#[derive(Clone)]
pub enum FieldElementSize {
    /// Sample field elements from the entire field.
    Full,

    /// Sample field elements from a subset of the field.
    Truncated {
        /// The maximum size of the subset is 2^num_bits.
        num_bits: usize,
    },
}

/// The interface for a cryptographic sponge.
/// A sponge can `absorb` or take in inputs and later `squeeze` or output bytes or field elements.
/// The outputs are dependent on previous `absorb` and `squeeze` calls.
pub trait CryptographicSponge<F: PrimeField> {
    /// Initialize a new instance of the sponge.
    fn new() -> Self;

    /// Absorb an input into the sponge.
    fn absorb(&mut self, input: &impl Absorbable<F>);

    /// Squeeze `num_bytes` bytes from the sponge.
    fn squeeze_bytes(&mut self, num_bytes: usize) -> Vec<u8>;

    /// Squeeze `sizes.len()` field elements from the sponge, where the `i`-th element of
    /// the output has size `sizes[i]`.
    fn squeeze_field_elements_with_sizes(&mut self, sizes: &[FieldElementSize]) -> Vec<F>;

    /// Squeeze `num_elements` field elements from the sponge.
    fn squeeze_field_elements(&mut self, num_elements: usize) -> Vec<F> {
        self.squeeze_field_elements_with_sizes(
            vec![FieldElementSize::Full; num_elements].as_slice(),
        )
    }
}

/// An interface for objects that can be absorbed by a `CryptographicSponge`.
pub trait Absorbable<F: PrimeField> {
    /// Converts the object into a list of bytes that can be absorbed by a `CryptographicSponge`.
    fn to_sponge_bytes(&self) -> Vec<u8>;

    /// Converts the object into field elements that can be absorbed by a `CryptographicSponge`.
    fn to_sponge_field_elements(&self) -> Vec<F>;
}

impl<F: PrimeField> Absorbable<F> for u8 {
    fn to_sponge_bytes(&self) -> Vec<u8> {
        vec![*self]
    }

    fn to_sponge_field_elements(&self) -> Vec<F> {
        vec![F::from(*self)]
    }
}

impl<F: PrimeField> Absorbable<F> for Vec<u8> {
    fn to_sponge_bytes(&self) -> Vec<u8> {
        self.clone()
    }

    fn to_sponge_field_elements(&self) -> Vec<F> {
        self.as_slice().to_sponge_field_elements()
    }
}

impl<F: PrimeField> Absorbable<F> for [u8] {
    fn to_sponge_bytes(&self) -> Vec<u8> {
        self.to_vec()
    }

    fn to_sponge_field_elements(&self) -> Vec<F> {
        self.to_field_elements().unwrap()
    }
}

impl<F: PrimeField> Absorbable<F> for &[u8] {
    fn to_sponge_bytes(&self) -> Vec<u8> {
        self.to_vec()
    }

    fn to_sponge_field_elements(&self) -> Vec<F> {
        self.to_field_elements().unwrap()
    }
}

macro_rules! impl_absorbable_field {
    ($field:ident, $params:ident) => {
        impl<P: $params> Absorbable<$field<P>> for $field<P> {
            fn to_sponge_bytes(&self) -> Vec<u8> {
                to_bytes![self].unwrap()
            }

            fn to_sponge_field_elements(&self) -> Vec<$field<P>> {
                vec![*self]
            }
        }

        impl<P: $params> Absorbable<$field<P>> for Vec<$field<P>> {
            fn to_sponge_bytes(&self) -> Vec<u8> {
                self.as_slice().to_sponge_bytes()
            }

            fn to_sponge_field_elements(&self) -> Vec<$field<P>> {
                self.clone()
            }
        }

        impl<P: $params> Absorbable<$field<P>> for [$field<P>] {
            fn to_sponge_bytes(&self) -> Vec<u8> {
                to_bytes![self].unwrap()
            }

            fn to_sponge_field_elements(&self) -> Vec<$field<P>> {
                self.to_vec()
            }
        }
    };
}

impl_absorbable_field!(Fp256, Fp256Parameters);
impl_absorbable_field!(Fp320, Fp320Parameters);
impl_absorbable_field!(Fp384, Fp384Parameters);
impl_absorbable_field!(Fp768, Fp768Parameters);
impl_absorbable_field!(Fp832, Fp832Parameters);

macro_rules! impl_absorbable_unsigned {
    ($t:ident) => {
        impl<F: PrimeField> Absorbable<F> for $t {
            fn to_sponge_bytes(&self) -> Vec<u8> {
                self.to_le_bytes().to_vec()
            }

            fn to_sponge_field_elements(&self) -> Vec<F> {
                vec![F::from(*self)]
            }
        }
    };
}

impl_absorbable_unsigned!(u16);
impl_absorbable_unsigned!(u32);
impl_absorbable_unsigned!(u64);
impl_absorbable_unsigned!(u128);

macro_rules! impl_absorbable_signed {
    ($signed:ident, $unsigned:ident) => {
        impl<F: PrimeField> Absorbable<F> for $signed {
            fn to_sponge_bytes(&self) -> Vec<u8> {
                self.to_le_bytes().to_vec()
            }

            fn to_sponge_field_elements(&self) -> Vec<F> {
                let mut elem = F::from(self.abs() as $unsigned);
                if *self < 0 {
                    elem = -elem;
                }
                vec![elem]
            }
        }
    };
}

impl_absorbable_signed!(i8, u8);
impl_absorbable_signed!(i16, u16);
impl_absorbable_signed!(i32, u32);
impl_absorbable_signed!(i64, u64);
impl_absorbable_signed!(i128, u128);

macro_rules! impl_absorbable_size {
    ($t:ident) => {
        impl<F: PrimeField> Absorbable<F> for $t {
            fn to_sponge_bytes(&self) -> Vec<u8> {
                Absorbable::<F>::to_sponge_bytes(&(*self as u64))
            }

            fn to_sponge_field_elements(&self) -> Vec<F> {
                (*self as u64).to_sponge_field_elements()
            }
        }
    };
}

macro_rules! impl_absorbable_size {
    ($t:ident) => {
        impl<F: PrimeField> Absorbable<F> for $t {
            fn to_sponge_bytes(&self) -> Vec<u8> {
                Absorbable::<F>::to_sponge_bytes(&(*self as u64))
            }

            fn to_sponge_field_elements(&self) -> Vec<F> {
                (*self as u64).to_sponge_field_elements()
            }
        }
    };
}

impl_absorbable_size!(usize);
impl_absorbable_size!(isize);

impl<F: PrimeField> Absorbable<F> for bool {
    fn to_sponge_bytes(&self) -> Vec<u8> {
        vec![(*self as u8)]
    }

    fn to_sponge_field_elements(&self) -> Vec<F> {
        vec![F::from(*self)]
    }
}

impl<F: PrimeField, A: Absorbable<F>> Absorbable<F> for Option<A> {
    fn to_sponge_bytes(&self) -> Vec<u8> {
        let mut output = vec![self.is_some() as u8];
        if let Some(absorbable) = self {
            output.extend(absorbable.to_sponge_bytes());
        };
        output
    }

    fn to_sponge_field_elements(&self) -> Vec<F> {
        let mut output = vec![F::from(self.is_some())];
        if let Some(absorbable) = self {
            output.extend(absorbable.to_sponge_field_elements());
        };
        output
    }
}

<<<<<<< HEAD
/// Individually absorbs each element in a comma-separated list of absorbables into a sponge.
/// Format is `absorb_all!(s; a_0, a_1, ..., a_n)`, where `s` is a mutable reference to a sponge
/// and `a_n` implements Absorbable.
=======
impl<F: PrimeField, A: Absorbable<F>> Absorbable<F> for &A {
    fn to_sponge_bytes(&self) -> Vec<u8> {
        (*self).to_sponge_bytes()
    }

    fn to_sponge_field_elements(&self) -> Vec<F> {
        (*self).to_sponge_field_elements()
    }
}

/// Individually absorbs each element in a comma-separated list of absorbables into a sponge.
/// Format is `absorb!(s, a_0, a_1, ..., a_n)`, where `s` is a mutable reference to a sponge
/// and each `a_i` implements `Absorbable`.
>>>>>>> 8bf73aca
#[macro_export]
macro_rules! absorb {
    ($sponge:expr, $($absorbable:expr),+ ) => {
        $(
<<<<<<< HEAD
            CryptographicSponge::absorb($sponge, $absorbable);
        )+
    };
}
=======
            CryptographicSponge::absorb($sponge, &$absorbable);
        )+
    };
}
>>>>>>> 8bf73aca
<|MERGE_RESOLUTION|>--- conflicted
+++ resolved
@@ -255,11 +255,6 @@
     }
 }
 
-<<<<<<< HEAD
-/// Individually absorbs each element in a comma-separated list of absorbables into a sponge.
-/// Format is `absorb_all!(s; a_0, a_1, ..., a_n)`, where `s` is a mutable reference to a sponge
-/// and `a_n` implements Absorbable.
-=======
 impl<F: PrimeField, A: Absorbable<F>> Absorbable<F> for &A {
     fn to_sponge_bytes(&self) -> Vec<u8> {
         (*self).to_sponge_bytes()
@@ -273,19 +268,11 @@
 /// Individually absorbs each element in a comma-separated list of absorbables into a sponge.
 /// Format is `absorb!(s, a_0, a_1, ..., a_n)`, where `s` is a mutable reference to a sponge
 /// and each `a_i` implements `Absorbable`.
->>>>>>> 8bf73aca
 #[macro_export]
 macro_rules! absorb {
     ($sponge:expr, $($absorbable:expr),+ ) => {
         $(
-<<<<<<< HEAD
-            CryptographicSponge::absorb($sponge, $absorbable);
-        )+
-    };
-}
-=======
             CryptographicSponge::absorb($sponge, &$absorbable);
         )+
     };
-}
->>>>>>> 8bf73aca
+}