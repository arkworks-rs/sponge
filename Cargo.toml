[package]
name = "ark-sponge"
version = "0.2.0"
authors = []
edition = "2018"

[profile.release]
opt-level = 3
lto = "thin"
incremental = true
panic = 'abort'

[dependencies]
<<<<<<< HEAD
ark-ec = { version = "^0.2.0", default_features = false }
ark-ff = { version = "^0.2.0", default_features = false }
ark-std = { version = "^0.2.0", default-features = false }
derivative = { version = "2.1.1", features = [ "use_core" ] }
digest = { version = "0.9.0", default_features = false }
rand_core = { version = "0.5" }
rand_chacha = { version = "0.2.1", default-features = false }

# Dependencies for r1cs
ark-nonnative-field = { version = "^0.2.0", default-features = false, optional = true }
ark-r1cs-std = { version = "^0.2.0", default-features = false, optional = true }
ark-relations = { version = "^0.2.0", default-features = false, optional = true }
tracing = { version = "0.1", default-features = false, features = [ "attributes" ], optional = true }

[features]
default = [ "r1cs", "std" ]
r1cs = [ "ark-nonnative-field", "ark-relations", "ark-r1cs-std", "tracing" ]
std = [ "ark-ec/std", "ark-ff/std", "ark-nonnative-field/std", "ark-r1cs-std/std", "ark-relations/std", "ark-std/std" ]
=======
ark-ff = { version = "0.2.0", default_features = false }

[features]
default = ["std"]
std = [ "ark-ff/std" ]
>>>>>>> 9d47db9f
<|MERGE_RESOLUTION|>--- conflicted
+++ resolved
@@ -11,7 +11,6 @@
 panic = 'abort'
 
 [dependencies]
-<<<<<<< HEAD
 ark-ec = { version = "^0.2.0", default_features = false }
 ark-ff = { version = "^0.2.0", default_features = false }
 ark-std = { version = "^0.2.0", default-features = false }
@@ -29,11 +28,4 @@
 [features]
 default = [ "r1cs", "std" ]
 r1cs = [ "ark-nonnative-field", "ark-relations", "ark-r1cs-std", "tracing" ]
-std = [ "ark-ec/std", "ark-ff/std", "ark-nonnative-field/std", "ark-r1cs-std/std", "ark-relations/std", "ark-std/std" ]
-=======
-ark-ff = { version = "0.2.0", default_features = false }
-
-[features]
-default = ["std"]
-std = [ "ark-ff/std" ]
->>>>>>> 9d47db9f
+std = [ "ark-ec/std", "ark-ff/std", "ark-nonnative-field/std", "ark-r1cs-std/std", "ark-relations/std", "ark-std/std" ]