--- conflicted
+++ resolved
@@ -11,30 +11,6 @@
 panic = 'abort'
 
 [dependencies]
-<<<<<<< HEAD
-ark-ec = { git = "https://github.com/arkworks-rs/algebra/", default_features = false }
-ark-ff = { git = "https://github.com/arkworks-rs/algebra/", default_features = false }
-ark-std = { git = "https://github.com/arkworks-rs/utils", default-features = false }
-derivative = { version = "2.1.1", features = [ "use_core" ] }
-digest = { version = "0.9.0", default_features = false }
-rand = { version = "0.7", default-features = false }
-
-# Dependencies for r1cs
-ark-nonnative-field = { git = "https://github.com/arkworks-rs/nonnative", default-features = false, optional = true }
-ark-r1cs-std = { git = "https://github.com/arkworks-rs/r1cs-std", default-features = false, optional = true }
-ark-relations = { git = "https://github.com/arkworks-rs/snark", default-features = false, optional = true }
-tracing = { version = "0.1", default-features = false, features = [ "attributes" ], optional = true }
-
-[dev-dependencies]
-ark-ed-on-bls12-381 = { git = "https://github.com/arkworks-rs/curves", features = [ "r1cs" ] }
-ark-nonnative-field = { git = "https://github.com/arkworks-rs/nonnative", default-features = false }
-ark-pallas = { git = "https://github.com/arkworks-rs/curves", features = [ "r1cs" ] }
-
-[features]
-default = [ "r1cs" ]
-r1cs = [ "ark-nonnative-field", "ark-relations", "ark-r1cs-std", "tracing" ]
-std = [ "ark-ec/std", "ark-ff/std", "ark-nonnative-field/std", "ark-r1cs-std/std", "ark-relations/std", "ark-std/std" ]
-=======
 ark-ec = { version = "^0.2.0", default_features = false }
 ark-ff = { version = "^0.2.0", default_features = false }
 ark-serialize = { version = "0.2.0", default_features = false}
@@ -51,10 +27,11 @@
 tracing = { version = "0.1", default-features = false, features = [ "attributes" ], optional = true }
 
 [dev-dependencies]
-ark-test-curves = {version = "0.2.0", features = ["bls12_381_curve", "mnt4_753_curve"]}
+ark-ed-on-bls12-381 = { git = "https://github.com/arkworks-rs/curves", features = [ "r1cs" ] }
+ark-nonnative-field = { git = "https://github.com/arkworks-rs/nonnative", default-features = false }
+ark-pallas = { git = "https://github.com/arkworks-rs/curves", features = [ "r1cs" ] }
 
 [features]
 default = [ "r1cs", "std" ]
 r1cs = [ "ark-nonnative-field", "ark-relations", "ark-r1cs-std", "tracing" ]
-std = [ "ark-ec/std", "ark-ff/std", "ark-nonnative-field/std", "ark-r1cs-std/std", "ark-relations/std", "ark-std/std", "ark-serialize/std" ]
->>>>>>> 38f90118
+std = [ "ark-ec/std", "ark-ff/std", "ark-nonnative-field/std", "ark-r1cs-std/std", "ark-relations/std", "ark-std/std", "ark-serialize/std" ]